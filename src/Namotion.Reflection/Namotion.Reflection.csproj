﻿<Project Sdk="Microsoft.NET.Sdk">
  <PropertyGroup>
    <TargetFrameworks>netstandard1.0;netstandard2.0;net40;net45</TargetFrameworks>
    <LangVersion>7.3</LangVersion>
    <SignAssembly>True</SignAssembly>
    <AssemblyOriginatorKeyFile>../Namotion.Reflection.snk</AssemblyOriginatorKeyFile>
    <GenerateDocumentationFile>true</GenerateDocumentationFile>
    <Version>1.0.1</Version>
    <GeneratePackageOnBuild>true</GeneratePackageOnBuild>
<<<<<<< HEAD
    <PackageIconUrl>https://raw.githubusercontent.com/RicoSuter/Namotion.Reflection/master/assets/NuGetIcon.png</PackageIconUrl>
=======
    <Description>.NET library with advanced reflection APIs like XML documentation reading, Null Reference Types (C# 8) reflection and string based type checks.</Description>
>>>>>>> 5c1ca3d0
  </PropertyGroup>
  <ItemGroup Condition="'$(TargetFramework)' == 'netstandard1.0'">
    <PackageReference Include="Microsoft.CSharp" Version="4.3.0" />
    <PackageReference Include="System.Dynamic.Runtime" Version="4.3.0" />
  </ItemGroup>
  <ItemGroup Condition="'$(TargetFramework)' == 'netstandard2.0'">
    <PackageReference Include="Microsoft.CSharp" Version="4.3.0" />
  </ItemGroup>
  <ItemGroup Condition="'$(TargetFramework)' == 'net40' Or '$(TargetFramework)' == 'net45'">
    <Reference Include="Microsoft.CSharp" />
    <Reference Include="System" />
    <Reference Include="System.Net" />
    <Reference Include="System.Runtime.Serialization" />
    <Reference Include="System.Xml" />
    <Reference Include="System.Xml.Linq" />
  </ItemGroup>
  <ItemGroup Condition="'$(TargetFramework)' == 'net40'">
    <PackageReference Include="Microsoft.Bcl.Async">
      <Version>1.0.168</Version>
    </PackageReference>
  </ItemGroup>
</Project><|MERGE_RESOLUTION|>--- conflicted
+++ resolved
@@ -7,11 +7,8 @@
     <GenerateDocumentationFile>true</GenerateDocumentationFile>
     <Version>1.0.1</Version>
     <GeneratePackageOnBuild>true</GeneratePackageOnBuild>
-<<<<<<< HEAD
     <PackageIconUrl>https://raw.githubusercontent.com/RicoSuter/Namotion.Reflection/master/assets/NuGetIcon.png</PackageIconUrl>
-=======
     <Description>.NET library with advanced reflection APIs like XML documentation reading, Null Reference Types (C# 8) reflection and string based type checks.</Description>
->>>>>>> 5c1ca3d0
   </PropertyGroup>
   <ItemGroup Condition="'$(TargetFramework)' == 'netstandard1.0'">
     <PackageReference Include="Microsoft.CSharp" Version="4.3.0" />
