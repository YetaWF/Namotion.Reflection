--- conflicted
+++ resolved
@@ -542,13 +542,9 @@
             string memberName;
             string memberTypeName;
 
-<<<<<<< HEAD
-            if (member is MemberInfo memberInfo && memberInfo.DeclaringType?.GetTypeInfo().IsGenericType == true)
-=======
             if (member is MemberInfo memberInfo &&
                 memberInfo.DeclaringType != null &&
                 memberInfo.DeclaringType.GetTypeInfo().IsGenericType)
->>>>>>> 3e4a6070
             {
                 // Resolve member with generic arguments (Ts instead of actual types)
                 if (member is PropertyInfo propertyInfo)
